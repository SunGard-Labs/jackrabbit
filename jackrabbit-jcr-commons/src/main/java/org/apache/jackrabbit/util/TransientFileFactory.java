/*
 * Licensed to the Apache Software Foundation (ASF) under one or more
 * contributor license agreements.  See the NOTICE file distributed with
 * this work for additional information regarding copyright ownership.
 * The ASF licenses this file to You under the Apache License, Version 2.0
 * (the "License"); you may not use this file except in compliance with
 * the License.  You may obtain a copy of the License at
 *
 *      http://www.apache.org/licenses/LICENSE-2.0
 *
 * Unless required by applicable law or agreed to in writing, software
 * distributed under the License is distributed on an "AS IS" BASIS,
 * WITHOUT WARRANTIES OR CONDITIONS OF ANY KIND, either express or implied.
 * See the License for the specific language governing permissions and
 * limitations under the License.
 */
package org.apache.jackrabbit.util;

import java.io.File;
import java.io.IOException;
import java.lang.ref.PhantomReference;
import java.lang.ref.ReferenceQueue;
import java.util.ArrayList;
import java.util.Collection;
import java.util.Iterator;
import java.util.Collections;

/**
 * The <code>TransientFileFactory</code> utility class can be used to create
 * <i>transient</i> files, i.e. temporary files that are automatically
 * removed once the associated <code>File</code> object is reclaimed by the
 * garbage collector.
 * <p/>
 * File deletion is handled by a low-priority background thread.
 * <p/>
 */
public class TransientFileFactory {

    /**
     * The singleton factory instance
     */
    private static TransientFileFactory INSTANCE;

    /**
     * Queue where <code>MoribundFileReference</code> instances will be enqueued
     * once the associated target <code>File</code> objects have been gc'ed.
     */
<<<<<<< HEAD
    private final ReferenceQueue<File> phantomRefQueue = new ReferenceQueue<File>();
=======
    private final ReferenceQueue phantomRefQueue = new ReferenceQueue();
>>>>>>> cdc4c72d

    /**
     * Collection of <code>MoribundFileReference</code> instances currently
     * being tracked.
     */
<<<<<<< HEAD
    private final Collection<MoribundFileReference> trackedRefs =
        Collections.synchronizedList(new ArrayList<MoribundFileReference>());
=======
    private final Collection trackedRefs =
        Collections.synchronizedList(new ArrayList());
>>>>>>> cdc4c72d

    /**
     * The reaper thread responsible for removing files awaiting deletion
     */
    private final ReaperThread reaper;

    /**
     * Shutdown hook which removes all files awaiting deletion
     */
    private static Thread shutdownHook = null;

    /**
     * Returns the singleton <code>TransientFileFactory</code> instance.
     */
    public static TransientFileFactory getInstance() {
        synchronized (TransientFileFactory.class) {
            if (INSTANCE == null) {
                INSTANCE = new TransientFileFactory();
            }
            return INSTANCE;
        }
    }

    /**
     * Hidden constructor.
     */
    private TransientFileFactory() {
        // instantiate & start low priority reaper thread
        reaper = new ReaperThread("Transient File Reaper");
        reaper.setPriority(Thread.MIN_PRIORITY);
        reaper.setDaemon(true);
        reaper.start();
        // register shutdownhook for final cleaning up
        try {
            shutdownHook = new Thread() {
                public void run() {
                    doShutdown();
                }
            };
            Runtime.getRuntime().addShutdownHook(shutdownHook);
        } catch (IllegalStateException e) {
            // can't register shutdownhook because
            // jvm shutdown sequence has already begun,
            // silently ignore...
        }
    }

    //------------------------------------------------------< factory methods >
    /**
     * Same as {@link File#createTempFile(String, String, File)} except that
     * the newly-created file will be automatically deleted once the
     * returned <code>File</code> object has been gc'ed.
     *
     * @param prefix    The prefix string to be used in generating the file's
     *                  name; must be at least three characters long
     * @param suffix    The suffix string to be used in generating the file's
     *                  name; may be <code>null</code>, in which case the
     *                  suffix <code>".tmp"</code> will be used
     * @param directory The directory in which the file is to be created, or
     *                  <code>null</code> if the default temporary-file
     *                  directory is to be used
     * @return the newly-created empty file
     * @throws IOException If a file could not be created
     */
    public File createTransientFile(String prefix, String suffix, File directory)
            throws IOException {
        File f = File.createTempFile(prefix, suffix, directory);
        trackedRefs.add(new MoribundFileReference(f, phantomRefQueue));
        return f;
    }

    /**
     * Shuts this factory down removing all temp files and removes shutdown hook.
     * <p/>
     * <b>Warning!!!</b>
     * <p/>
     * This should be called by a web-application <b><i>IF</b></i> it is unloaded
     * <b><i>AND IF</i></b> jackrabbit-jcr-commons.jar had been loaded by
     * the webapp classloader. This must be called after all repositories had
     * been stopped, so use with great care!
     * <p/>
     * See http://issues.apache.org/jira/browse/JCR-1636 for details.
     */
    public static void shutdown() {
        getInstance().doShutdown();
    }

    /**
     * Actually shuts factory down removing all temp files. This happens when
     * VM shutdown hook works or when explicitly requested.
     * Shutdown hook is removed.
     */
    private synchronized void doShutdown() {
        // synchronize on the list before iterating over it in order
        // to avoid ConcurrentModificationException (JCR-549)
        // @see java.lang.util.Collections.synchronizedList(java.util.List)
        synchronized(trackedRefs) {
<<<<<<< HEAD
            for (Iterator<MoribundFileReference> it = trackedRefs.iterator(); it.hasNext();) {
                it.next().delete();
=======
            for (Iterator it = trackedRefs.iterator(); it.hasNext();) {
                ((MoribundFileReference) it.next()).delete();
>>>>>>> cdc4c72d
            }

        }
        if (shutdownHook != null) {
            try {
                Runtime.getRuntime().removeShutdownHook(shutdownHook);
            } catch (IllegalStateException e) {
                // can't unregister shutdownhook because
                // jvm shutdown sequence has already begun,
                // silently ignore... 
            }
            shutdownHook = null;
        }
        reaper.stopWorking();
    }

    //--------------------------------------------------------< inner classes >
    /**
     * The reaper thread that will remove the files that are ready for deletion.
     */
    private class ReaperThread extends Thread {

        private volatile boolean stopping = false;

        ReaperThread(String name) {
            super(name);
        }

        /**
         * Run the reaper thread that will delete files as their associated
         * marker objects are reclaimed by the garbage collector.
         */
        public void run() {
            while (!stopping) {
                MoribundFileReference fileRef = null;
                try {
                    // wait until a MoribundFileReference is ready for deletion
                    fileRef = (MoribundFileReference) phantomRefQueue.remove();
                } catch (InterruptedException e) {
                    if (stopping) {
                        break;
                    }
                } catch (Exception e) {
                    // silently ignore...
                    continue;
                }
                // delete target
                fileRef.delete();
                fileRef.clear();
                trackedRefs.remove(fileRef);
            }
        }

        /**
         * Stops the reaper thread.
         */
        public void stopWorking() {
            stopping = true;
            interrupt();
        }
    }

    /**
     * Tracker object for a file pending deletion.
     */
    private class MoribundFileReference extends PhantomReference<File> {

        /**
         * The full path to the file being tracked.
         */
        private final String path;

        /**
         * Constructs an instance of this class from the supplied parameters.
         *
         * @param file  The file to be tracked.
         * @param queue The queue on to which the tracker will be pushed.
         */
        MoribundFileReference(File file, ReferenceQueue<File> queue) {
            super(file, queue);
            this.path = file.getPath();
        }

        /**
         * Deletes the file associated with this instance.
         *
         * @return <code>true</code> if the file was deleted successfully;
         *         <code>false</code> otherwise.
         */
        boolean delete() {
            return new File(path).delete();
        }
    }
}<|MERGE_RESOLUTION|>--- conflicted
+++ resolved
@@ -45,23 +45,14 @@
      * Queue where <code>MoribundFileReference</code> instances will be enqueued
      * once the associated target <code>File</code> objects have been gc'ed.
      */
-<<<<<<< HEAD
-    private final ReferenceQueue<File> phantomRefQueue = new ReferenceQueue<File>();
-=======
     private final ReferenceQueue phantomRefQueue = new ReferenceQueue();
->>>>>>> cdc4c72d
 
     /**
      * Collection of <code>MoribundFileReference</code> instances currently
      * being tracked.
      */
-<<<<<<< HEAD
-    private final Collection<MoribundFileReference> trackedRefs =
-        Collections.synchronizedList(new ArrayList<MoribundFileReference>());
-=======
     private final Collection trackedRefs =
         Collections.synchronizedList(new ArrayList());
->>>>>>> cdc4c72d
 
     /**
      * The reaper thread responsible for removing files awaiting deletion
@@ -159,13 +150,8 @@
         // to avoid ConcurrentModificationException (JCR-549)
         // @see java.lang.util.Collections.synchronizedList(java.util.List)
         synchronized(trackedRefs) {
-<<<<<<< HEAD
-            for (Iterator<MoribundFileReference> it = trackedRefs.iterator(); it.hasNext();) {
-                it.next().delete();
-=======
             for (Iterator it = trackedRefs.iterator(); it.hasNext();) {
                 ((MoribundFileReference) it.next()).delete();
->>>>>>> cdc4c72d
             }
 
         }
@@ -231,7 +217,7 @@
     /**
      * Tracker object for a file pending deletion.
      */
-    private class MoribundFileReference extends PhantomReference<File> {
+    private class MoribundFileReference extends PhantomReference {
 
         /**
          * The full path to the file being tracked.
@@ -244,7 +230,7 @@
          * @param file  The file to be tracked.
          * @param queue The queue on to which the tracker will be pushed.
          */
-        MoribundFileReference(File file, ReferenceQueue<File> queue) {
+        MoribundFileReference(File file, ReferenceQueue queue) {
             super(file, queue);
             this.path = file.getPath();
         }
