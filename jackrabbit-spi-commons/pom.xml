<?xml version="1.0" encoding="UTF-8"?>

<!--
   Licensed to the Apache Software Foundation (ASF) under one or more
   contributor license agreements.  See the NOTICE file distributed with
   this work for additional information regarding copyright ownership.
   The ASF licenses this file to You under the Apache License, Version 2.0
   (the "License"); you may not use this file except in compliance with
   the License.  You may obtain a copy of the License at

       http://www.apache.org/licenses/LICENSE-2.0

   Unless required by applicable law or agreed to in writing, software
   distributed under the License is distributed on an "AS IS" BASIS,
   WITHOUT WARRANTIES OR CONDITIONS OF ANY KIND, either express or implied.
   See the License for the specific language governing permissions and
   limitations under the License.
  -->

<project xmlns="http://maven.apache.org/POM/4.0.0" xmlns:xsi="http://www.w3.org/2001/XMLSchema-instance" xsi:schemaLocation="http://maven.apache.org/POM/4.0.0 http://maven.apache.org/maven-v4_0_0.xsd">
  <modelVersion>4.0.0</modelVersion>

<!-- ====================================================================== -->
<!-- P R O J E C T  D E S C R I P T I O N                                   -->
<!-- ====================================================================== -->
  <parent>
    <groupId>org.apache.jackrabbit</groupId>
    <artifactId>jackrabbit-parent</artifactId>
<<<<<<< HEAD
    <version>2.2-SNAPSHOT</version>
=======
    <version>2.1.1</version>
>>>>>>> 3ace887b
    <relativePath>../jackrabbit-parent/pom.xml</relativePath>
  </parent>
  <artifactId>jackrabbit-spi-commons</artifactId>
  <name>Jackrabbit SPI Commons</name>
  <packaging>bundle</packaging>

  <build>
    <plugins>
        <plugin>
          <groupId>org.apache.felix</groupId>
          <artifactId>maven-bundle-plugin</artifactId>
          <extensions>true</extensions>
          <configuration>
            <instructions>
              <Export-Package>
                org.apache.jackrabbit.spi.commons;version=${project.version},
                org.apache.jackrabbit.spi.commons.*;version=${project.version}
              </Export-Package>
            </instructions>
          </configuration>
        </plugin>
      <plugin>
        <artifactId>maven-antrun-plugin</artifactId>
        <executions>
          <execution>
            <id>delete-sources</id>
            <phase>process-sources</phase>
            <configuration>
              <tasks>
                <echo>Remove files that have been customized in Jackrabbit</echo>
                <delete>
                  <fileset dir="${project.build.directory}/generated-sources/javacc/org/apache/jackrabbit/spi/commons/query">
                    <include name="sql/ASTLiteral.java" />
                    <include name="sql/ASTContainsExpression.java" />
                    <include name="sql/ASTPredicate.java" />
                    <include name="sql/ASTIdentifier.java" />
                    <include name="xpath/SimpleNode.java" />
                  </fileset>
                </delete>
              </tasks>
            </configuration>
            <goals>
              <goal>run</goal>
            </goals>
          </execution>
        </executions>
        <dependencies>
          <dependency>
            <groupId>ant</groupId>
            <artifactId>ant-optional</artifactId>
            <version>1.5.3-1</version>
          </dependency>
        </dependencies>
      </plugin>
      <plugin>
        <groupId>org.codehaus.mojo</groupId>
        <artifactId>javacc-maven-plugin</artifactId>
        <version>2.4.1</version>
        <executions>
          <execution>
            <id>sql</id>
            <configuration>
              <sourceDirectory>${basedir}/src/main/javacc/sql</sourceDirectory>
              <packageName>org.apache.jackrabbit.spi.commons.query.sql</packageName>
            </configuration>
            <goals>
              <goal>jjtree-javacc</goal>
            </goals>
          </execution>
          <execution>
            <id>xpath</id>
            <configuration>
              <sourceDirectory>${basedir}/src/main/javacc/xpath</sourceDirectory>
              <packageName>org.apache.jackrabbit.spi.commons.query.xpath</packageName>
            </configuration>
            <goals>
              <goal>jjtree-javacc</goal>
            </goals>
          </execution>
        </executions>
      </plugin>
      <plugin>
        <groupId>org.apache.rat</groupId>
        <artifactId>apache-rat-plugin</artifactId>
        <configuration>
          <excludes>
            <exclude>src/main/javacc/xpath/*</exclude>
          </excludes>
        </configuration>
      </plugin>
      <plugin>
        <groupId>org.codehaus.mojo</groupId>
        <artifactId>cobertura-maven-plugin</artifactId>
        <configuration>
          <instrumentation>
            <excludes>
              <exclude>org/apache/jackrabbit/spi/commons/query/xpath/XPathTokenManager.class</exclude>
            </excludes>
          </instrumentation>
        </configuration>
      </plugin>
    </plugins>
  </build>

  <dependencies>
    <dependency>
      <groupId>javax.jcr</groupId>
      <artifactId>jcr</artifactId>
    </dependency>
    <dependency>
      <groupId>org.apache.jackrabbit</groupId>
      <artifactId>jackrabbit-spi</artifactId>
<<<<<<< HEAD
      <version>2.2-SNAPSHOT</version>
=======
      <version>2.1.1</version>
>>>>>>> 3ace887b
    </dependency>
    <dependency>
      <groupId>org.apache.jackrabbit</groupId>
      <artifactId>jackrabbit-jcr-commons</artifactId>
<<<<<<< HEAD
      <version>2.2-SNAPSHOT</version>
=======
      <version>2.1.1</version>
>>>>>>> 3ace887b
    </dependency>
    <dependency>
      <groupId>commons-collections</groupId>
      <artifactId>commons-collections</artifactId>
    </dependency>
    <dependency>
      <groupId>commons-io</groupId>
      <artifactId>commons-io</artifactId>
    </dependency>
    <dependency>
      <groupId>org.slf4j</groupId>
      <artifactId>slf4j-api</artifactId>
    </dependency>
    <dependency>
      <groupId>ch.qos.logback</groupId>
      <artifactId>logback-classic</artifactId>
      <scope>test</scope>
    </dependency>
    <dependency>
      <groupId>junit</groupId>
      <artifactId>junit</artifactId>
      <scope>test</scope>
    </dependency>
  </dependencies>

</project><|MERGE_RESOLUTION|>--- conflicted
+++ resolved
@@ -26,11 +26,7 @@
   <parent>
     <groupId>org.apache.jackrabbit</groupId>
     <artifactId>jackrabbit-parent</artifactId>
-<<<<<<< HEAD
-    <version>2.2-SNAPSHOT</version>
-=======
     <version>2.1.1</version>
->>>>>>> 3ace887b
     <relativePath>../jackrabbit-parent/pom.xml</relativePath>
   </parent>
   <artifactId>jackrabbit-spi-commons</artifactId>
@@ -143,20 +139,12 @@
     <dependency>
       <groupId>org.apache.jackrabbit</groupId>
       <artifactId>jackrabbit-spi</artifactId>
-<<<<<<< HEAD
-      <version>2.2-SNAPSHOT</version>
-=======
       <version>2.1.1</version>
->>>>>>> 3ace887b
     </dependency>
     <dependency>
       <groupId>org.apache.jackrabbit</groupId>
       <artifactId>jackrabbit-jcr-commons</artifactId>
-<<<<<<< HEAD
-      <version>2.2-SNAPSHOT</version>
-=======
       <version>2.1.1</version>
->>>>>>> 3ace887b
     </dependency>
     <dependency>
       <groupId>commons-collections</groupId>
@@ -171,8 +159,8 @@
       <artifactId>slf4j-api</artifactId>
     </dependency>
     <dependency>
-      <groupId>ch.qos.logback</groupId>
-      <artifactId>logback-classic</artifactId>
+      <groupId>org.slf4j</groupId>
+      <artifactId>slf4j-log4j12</artifactId>
       <scope>test</scope>
     </dependency>
     <dependency>
